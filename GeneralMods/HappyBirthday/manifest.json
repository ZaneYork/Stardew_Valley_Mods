--- conflicted
+++ resolved
@@ -1,7 +1,6 @@
 {
   "Name": "Happy Birthday",
   "Author": "Alpha_Omegasis",
-<<<<<<< HEAD
   "Version": {
     "MajorVersion": 1,
     "MinorVersion": 4,
@@ -9,9 +8,6 @@
     "Build": null
   },
   "MinimumApiVersion": "1.15",
-=======
-  "Version": "1.4.1",
->>>>>>> 74a7fa97
   "Description": "Adds the farmer's birthday to the game.",
   "UniqueID": "Omegasis.HappyBirthday",
   "EntryDll": "HappyBirthday.dll",
