--- conflicted
+++ resolved
@@ -93,15 +93,12 @@
     <Compile Include="Interfaces\IToolSerializer.cs" />
     <Compile Include="Math\Hex.cs" />
     <Compile Include="Math\Hex32.cs" />
-<<<<<<< HEAD
+    <Compile Include="NetCode\Graphics\NetAnimation.cs" />
+    <Compile Include="NetCode\Graphics\NetAnimationManager.cs" />
     <Compile Include="NetCode\ModdedClient.cs" />
     <Compile Include="NetCode\ModdedGameServer.cs" />
     <Compile Include="NetCode\NetBufferReadStream.cs" />
     <Compile Include="NetCode\NetBufferWriteStream.cs" />
-=======
-    <Compile Include="NetCode\NetAnimation.cs" />
-    <Compile Include="NetCode\NetAnimationManager.cs" />
->>>>>>> 2276faa6
     <Compile Include="NetCode\NetCoreObject.cs" />
     <Compile Include="NetCode\NetKeyValuePair.cs" />
     <Compile Include="NetCode\NetTexure2DExtended.cs" />
